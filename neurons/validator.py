--- conflicted
+++ resolved
@@ -799,21 +799,14 @@
         tokenizer = pt.model.load_tokenizer(
             competition.constraints, cache_dir=self.config.model_dir
         )
-
-<<<<<<< HEAD
-        pack_samples = False
-        pages_per_eval = constants.pages_per_eval_unpack
-
-=======
+        
         if cur_block >= constants.sample_pack_block:
             pack_samples = True
             pages_per_eval = constants.pages_per_eval_pack
         else:
             pack_samples = False
             pages_per_eval = constants.pages_per_eval_unpack
-
-            
->>>>>>> 9b11aeed
+        
         # If the option is set in the config, override
         pages_per_eval = (
             self.config.pages_per_eval
