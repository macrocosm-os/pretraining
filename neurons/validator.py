# The MIT License (MIT)
# Copyright © 2023 Yuma Rao
# Copyright © 2023 const

# Permission is hereby granted, free of charge, to any person obtaining a copy of this software and associated
# documentation files (the “Software”), to deal in the Software without restriction, including without limitation
# the rights to use, copy, modify, merge, publish, distribute, sublicense, and/or sell copies of the Software,
# and to permit persons to whom the Software is furnished to do so, subject to the following conditions:

# The above copyright notice and this permission notice shall be included in all copies or substantial portions of
# the Software.

# THE SOFTWARE IS PROVIDED “AS IS”, WITHOUT WARRANTY OF ANY KIND, EXPRESS OR IMPLIED, INCLUDING BUT NOT LIMITED TO
# THE WARRANTIES OF MERCHANTABILITY, FITNESS FOR A PARTICULAR PURPOSE AND NONINFRINGEMENT. IN NO EVENT SHALL
# THE AUTHORS OR COPYRIGHT HOLDERS BE LIABLE FOR ANY CLAIM, DAMAGES OR OTHER LIABILITY, WHETHER IN AN ACTION
# OF CONTRACT, TORT OR OTHERWISE, ARISING FROM, OUT OF OR IN CONNECTION WITH THE SOFTWARE OR THE USE OR OTHER
# DEALINGS IN THE SOFTWARE.

import asyncio
import copy
import datetime as dt
import dataclasses
import functools
import json
import math
import multiprocessing
import os
import pickle
import threading
import time
import traceback
import typing
from collections import defaultdict

import bittensor as bt
<<<<<<< HEAD
=======
from numpy import block
>>>>>>> 148d89d3
import torch
import wandb
from huggingface_hub.utils import RepositoryNotFoundError
from rich.console import Console
from rich.table import Table
from taoverse.metagraph import utils as metagraph_utils
from taoverse.metagraph.metagraph_syncer import MetagraphSyncer
from taoverse.metagraph.miner_iterator import MinerIterator
from taoverse.model import utils as model_utils
from taoverse.model.competition import utils as competition_utils
from taoverse.model.competition.competition_tracker import CompetitionTracker
from taoverse.model.competition.data import Competition
from taoverse.model.model_tracker import ModelTracker
from taoverse.model.data import EvalResult
from taoverse.model.model_updater import MinerMisconfiguredError, ModelUpdater
from taoverse.model.storage.chain.chain_model_metadata_store import (
    ChainModelMetadataStore,
)
from taoverse.model.storage.disk.disk_model_store import DiskModelStore
from taoverse.model.storage.hugging_face.hugging_face_model_store import (
    HuggingFaceModelStore,
)
from taoverse.utilities import utils
from taoverse.utilities.perf_monitor import PerfMonitor

import constants
<<<<<<< HEAD
import pretrain as pt
from competitions.data import CompetitionId
from neurons import config
=======
from model.retry import should_retry_model
import pretrain as pt
from competitions.data import CompetitionId
from neurons import config
from utilities.miner_iterator import MinerIterator

os.environ["TOKENIZERS_PARALLELISM"] = "true"

>>>>>>> 148d89d3

@dataclasses.dataclass
class PerUIDEvalState:
    """State tracked per UID in the eval loop"""

    # The block the model was submitted.
    block: int = math.inf

    # The hotkey for the UID at the time of eval.
    hotkey: str = "Unknown"

    # The hugging face repo name.
    repo_name: str = "Unknown"

    # The losses per batch.
    losses: typing.List[float] = dataclasses.field(default=None)


class Validator:
    MODEL_TRACKER_FILENAME = "model_tracker.pickle"
    COMPETITION_TRACKER_FILENAME = "competition_tracker.pickle"
    UIDS_FILENAME = "uids.pickle"
    VERSION_FILENAME = "version.txt"

    def state_path(self) -> str:
        """
        Returns the file path for storing validator state.

        Returns:
        str: A string representing the file path.
        """
        return os.path.join(self.config.model_dir, "vali-state")

    def __init__(self):
        self.config = config.validator_config()
        bt.logging(config=self.config)

        bt.logging.info(f"Starting validator with config: {self.config}")

        # === Bittensor objects ====
        self.wallet = bt.wallet(config=self.config)
        self.subtensor = bt.subtensor(config=self.config)
        self.dendrite = bt.dendrite(wallet=self.wallet)
        # self.metagraph = self.subtensor.metagraph(self.config.netuid, lite=False)

        # Setup metagraph syncer for the subnet based on config. This is non-lite for getting weights by vali.
        self.subnet_metagraph_syncer = MetagraphSyncer(
            self.subtensor,
            config={
                self.config.netuid: dt.timedelta(minutes=20).total_seconds(),
            },
            lite=False,
        )
        # Perform an initial sync of all tracked metagraphs.
        self.subnet_metagraph_syncer.do_initial_sync()
        self.subnet_metagraph_syncer.start()
        # Get initial metagraphs.
        self.metagraph: bt.metagraph = self.subnet_metagraph_syncer.get_metagraph(
            self.config.netuid
        )

        torch.backends.cudnn.benchmark = True

        # Dont check registration status if offline.
        if not self.config.offline:
            self.uid = metagraph_utils.assert_registered(self.wallet, self.metagraph)

        # Track how may run_steps this validator has completed.
        self.run_step_count = 0

        # Dont log to wandb if offline.
        if not self.config.offline and self.config.wandb.on:
            self._new_wandb_run()

        # === Running args ===
        self.weights = torch.zeros_like(torch.tensor(self.metagraph.S))
        self.epoch_step = 0
        self.global_step = 0
        self.last_epoch = self.metagraph.block.item()
        self.last_wandb_step = 0

        self.uids_to_eval: typing.Dict[CompetitionId, typing.Set] = defaultdict(set)

        # Create a set of newly added uids that should be evaluated on the next loop.
        self.pending_uids_to_eval_lock = threading.RLock()
        self.pending_uids_to_eval: typing.Dict[CompetitionId, typing.Set] = defaultdict(
            set
        )

        # Setup a model tracker to track which miner is using which model id.
        self.model_tracker = ModelTracker()

        # Setup a competition tracker to track weights across different competitions.
        self.competition_tracker = CompetitionTracker(
            num_neurons=len(self.metagraph.uids), alpha=constants.alpha
        )

        # Construct the filepaths to save/load state.
        state_dir = self.state_path()
        os.makedirs(state_dir, exist_ok=True)

        self.uids_filepath = os.path.join(state_dir, Validator.UIDS_FILENAME)
        self.model_tracker_filepath = os.path.join(
            state_dir, Validator.MODEL_TRACKER_FILENAME
        )
        self.competition_tracker_filepath = os.path.join(
            state_dir, Validator.COMPETITION_TRACKER_FILENAME
        )
        self.version_filepath = os.path.join(state_dir, Validator.VERSION_FILENAME)

        # Check if the version has changed since we last restarted.
        previous_version = utils.get_version(self.version_filepath)
        utils.save_version(self.version_filepath, constants.__spec_version__)

        # If this is an upgrade, blow away state so that everything is re-evaluated.
        if previous_version != constants.__spec_version__:
            bt.logging.info(
                f"Validator updated. Previous version={previous_version}. Current version={constants.__spec_version__}"
            )
            if os.path.exists(self.uids_filepath):
                bt.logging.info(
                    f"Because the validator updated, deleting {self.uids_filepath} so everything is re-evaluated."
                )
                os.remove(self.uids_filepath)
            if os.path.exists(self.model_tracker_filepath):
                bt.logging.info(
                    f"Because the validator updated, deleting {self.model_tracker_filepath} so everything is re-evaluated."
                )
                os.remove(self.model_tracker_filepath)

        # Initialize the model tracker.
        if not os.path.exists(self.model_tracker_filepath):
            bt.logging.warning(
                "No model tracker state file found. Starting from scratch."
            )
        else:
            try:
                self.model_tracker.load_state(self.model_tracker_filepath)
            except Exception as e:
                bt.logging.warning(
                    f"Failed to load model tracker state. Reason: {e}. Starting from scratch."
                )

        # Initialize the competition tracker.
        if not os.path.exists(self.competition_tracker_filepath):
            bt.logging.warning(
                "No competition tracker state file found. Starting from scratch."
            )
        else:
            try:
                self.competition_tracker.load_state(self.competition_tracker_filepath)
            except Exception as e:
                bt.logging.warning(
                    f"Failed to load competition tracker state. Reason: {e}. Starting from scratch."
                )

        # Initialize the UIDs to eval.
        if not os.path.exists(self.uids_filepath):
            bt.logging.warning("No uids state file found. Starting from scratch.")
        else:
            try:
                with open(self.uids_filepath, "rb") as f:
                    self.uids_to_eval = pickle.load(f)
                    self.pending_uids_to_eval = pickle.load(f)
            except Exception as e:
                bt.logging.warning(
                    f"Failed to load uids to eval state. Reason: {e}. Starting from scratch."
                )
                # We also need to wipe the model tracker state in this case to ensure we re-evaluate all the models.
                self.model_tracker = ModelTracker()
                if os.path.exists(self.model_tracker_filepath):
                    bt.logging.warning(
                        f"Because the uids to eval state failed to load, deleting model tracker state at {self.model_tracker_filepath} so everything is re-evaluated."
                    )
                    os.remove(self.model_tracker_filepath)

        # Setup a miner iterator to ensure we update all miners.
        # This subnet does not differentiate between miner and validators so this is passed all uids.
        self.miner_iterator = MinerIterator(self.metagraph.uids.tolist())

        # Setup a ModelMetadataStore
        self.metadata_store = ChainModelMetadataStore(
            subtensor=self.subtensor,
            subnet_uid=self.config.netuid,
            wallet=self.wallet,
        )

        # Setup a RemoteModelStore
        self.remote_store = HuggingFaceModelStore()

        # Setup a LocalModelStore
        self.local_store = DiskModelStore(base_dir=self.config.model_dir)

        # Setup a model updater to download models as needed to match the latest provided miner metadata.
        self.model_updater = ModelUpdater(
            metadata_store=self.metadata_store,
            remote_store=self.remote_store,
            local_store=self.local_store,
            model_tracker=self.model_tracker,
        )

        # Create a metagraph lock to avoid cross thread access issues in the update and clean loop.
        self.metagraph_lock = threading.RLock()

        # == Initialize the update thread ==
        self.stop_event = threading.Event()
        self.update_thread = threading.Thread(target=self.update_models, daemon=True)
        self.update_thread.start()

        # == Initialize the cleaner thread to remove outdated models ==
        self.clean_thread = threading.Thread(target=self.clean_models, daemon=True)
        self.clean_thread.start()

    def __del__(self):
        if hasattr(self, "stop_event"):
            self.stop_event.set()
            self.update_thread.join()
            self.clean_thread.join()

    def _new_wandb_run(self):
        """Creates a new wandb run to save information to."""

        # Create a unique run id for this run.
        run_id = dt.datetime.now().strftime("%Y-%m-%d_%H-%M-%S")
        name = "validator-" + str(self.uid) + "-" + run_id
        self.wandb_run = wandb.init(
            name=name,
            project=self.config.wandb_project,
            entity="macrocosmos",
            config={
                "uid": self.uid,
                "hotkey": self.wallet.hotkey.ss58_address,
                "run_name": run_id,
                "version": constants.__version__,
                "validator version": constants.__validator_version__,
                "type": "validator",
            },
            allow_val_change=True,
        )

        bt.logging.debug(f"Started a new wandb run: {name}")

    def save_state(self):
        """Saves the state of the validator to a file."""

        bt.logging.trace("Saving validator state.")
        if not os.path.exists(self.state_path()):
            os.makedirs(self.state_path())

        with self.pending_uids_to_eval_lock:
            # Save the state of the validator uids to file.
            with open(self.uids_filepath, "wb") as f:
                pickle.dump(self.uids_to_eval, f)
                pickle.dump(self.pending_uids_to_eval, f)

        # Save the state of the trackers to file.
        self.model_tracker.save_state(self.model_tracker_filepath)
        self.competition_tracker.save_state(self.competition_tracker_filepath)

    def get_pending_and_current_uid_counts(self) -> typing.Tuple[int, int]:
        """Gets the total number of uids pending eval and currently being evaluated across all competitions.

        Returns:
            typing.Tuple[int, int]: Pending uid count, Current uid count.
        """
        pending_uid_count = 0
        current_uid_count = 0

        with self.pending_uids_to_eval_lock:
            # Loop through the uids across all competitions.
            for uids in self.pending_uids_to_eval.values():
                pending_uid_count += len(uids)
            for uids in self.uids_to_eval.values():
                current_uid_count += len(uids)

        return pending_uid_count, current_uid_count

    def update_models(self):
        """Updates the models in the local store based on the latest metadata from the chain."""

        # Track how recently we updated each uid from sequential iteration.
        uid_last_checked_sequential = dict()
        # Track how recently we checked the list of top models.
        last_checked_top_models_time = None

        # The below loop iterates across all miner uids and checks to see
        # if they should be updated.
        while not self.stop_event.is_set():
            try:
                # At most once per `scan_top_model_cadence`, check which models are being assigned weight by
                # the top validators and ensure they'll be evaluated soon.
                if (
                    not last_checked_top_models_time
                    or dt.datetime.now() - last_checked_top_models_time
                    > constants.scan_top_model_cadence
                ):
                    last_checked_top_models_time = dt.datetime.now()
                    self._queue_top_models_for_eval()

                # Top model check complete. Now continue with the sequential iterator to check for the next miner
                # to update.

                self._wait_for_open_eval_slot()

                # We have space to add more models for eval. Process the next UID.
                next_uid = next(self.miner_iterator)

                # Confirm that we haven't already checked it in the chain update cadence.
                time_diff = (
                    dt.datetime.now() - uid_last_checked_sequential[next_uid]
                    if next_uid in uid_last_checked_sequential
                    else None
                )
                if time_diff and time_diff < constants.chain_update_cadence:
                    # If we have seen it within chain update cadence then sleep until it has been at least that long.
                    time_to_sleep = (
                        constants.chain_update_cadence - time_diff
                    ).total_seconds()
                    bt.logging.trace(
                        f"Update loop has already processed all UIDs in the last {constants.chain_update_cadence}. Sleeping {time_to_sleep} seconds."
                    )
                    time.sleep(time_to_sleep)

                uid_last_checked_sequential[next_uid] = dt.datetime.now()

                # Get their hotkey from the metagraph.
                with self.metagraph_lock:
                    hotkey = self.metagraph.hotkeys[next_uid]
                    curr_block = self.metagraph.block.item()

                # Check if we should retry this model and force a sync if necessary.
                force_sync = False
                model_metadata = self.model_tracker.get_model_metadata_for_miner_hotkey(
                    hotkey
                )
                if model_metadata:
                    eval_history = self.model_tracker.get_eval_results_for_miner_hotkey(
                        hotkey
                    )
                    competition = competition_utils.get_competition_for_block(
                        model_metadata.block,
                        curr_block,
                        constants.COMPETITION_SCHEDULE_BY_BLOCK,
                    )
                    force_sync = should_retry_model(
                        competition.epsilon_func, curr_block, eval_history
                    )

                # Compare metadata and tracker, syncing new model from remote store to local if necessary.
                try:
                    updated = asyncio.run(
                        self.model_updater.sync_model(
                            hotkey=hotkey,
                            curr_block=curr_block,
                            schedule_by_block=constants.COMPETITION_SCHEDULE_BY_BLOCK,
                            force=force_sync,
                        )
                    )
                except MinerMisconfiguredError as e:
                    self.model_tracker.on_model_evaluated(
                        hotkey,
                        EvalResult(
                            block=curr_block,
                            score=math.inf,
                            # We don't care about the winning model for this check since we just need to log the model eval failure.
                            winning_model_block=0,
                            winning_model_score=0,
                        ),
                    )
                    raise e

                if updated:
                    metadata = self.model_tracker.get_model_metadata_for_miner_hotkey(
                        hotkey
                    )
                    if metadata is not None:
                        with self.pending_uids_to_eval_lock:
                            self.pending_uids_to_eval[metadata.id.competition_id].add(
                                next_uid
                            )
                            bt.logging.debug(
                                f"Found a new model for UID={next_uid} for competition {metadata.id.competition_id}. It will be evaluated on the next loop."
                            )
                    else:
                        bt.logging.warning(
                            f"Failed to find metadata for uid {next_uid} with hotkey {hotkey}"
                        )

            except RepositoryNotFoundError as e:
                bt.logging.trace(e)
            except MinerMisconfiguredError as e:
                bt.logging.trace(e)
            except Exception as e:
                bt.logging.error(
                    f"Error in update loop: {e} \n {traceback.format_exc()}"
                )

        bt.logging.info("Exiting update models loop.")

    def _wait_for_open_eval_slot(self) -> None:
        """Waits until there is at least one slot open to download and evaluate a model."""
        pending_uid_count, current_uid_count = self.get_pending_and_current_uid_counts()

        while pending_uid_count + current_uid_count >= self.config.updated_models_limit:
            # Wait 5 minutes for the eval loop to process them.
            bt.logging.info(
                f"Update loop: Already {pending_uid_count + current_uid_count} synced models pending eval. Checking again in 5 minutes."
            )
            time.sleep(300)
            # Check to see if the pending uids have been cleared yet.
            pending_uid_count, current_uid_count = (
                self.get_pending_and_current_uid_counts()
            )

    def _queue_top_models_for_eval(self) -> None:
        # Take a deep copy of the metagraph for use in the top uid retry check.
        # The regular loop below will use self.metagraph which may be updated as we go.
        with self.metagraph_lock:
            metagraph = copy.deepcopy(self.metagraph)

        # Find any miner UIDs which top valis are assigning weight and aren't currently scheduled for an eval.
        # This is competition agnostic, as anything with weight is 'winning' a competition for some vali.
        top_miner_uids = metagraph_utils.get_top_miners(
            metagraph,
            constants.WEIGHT_SYNC_VALI_MIN_STAKE,
            constants.WEIGHT_SYNC_MINER_MIN_PERCENT,
        )

        with self.pending_uids_to_eval_lock:
            all_uids_to_eval = set()
            all_pending_uids_to_eval = set()
            # Loop through the uids across all competitions.
            for uids in self.uids_to_eval.values():
                all_uids_to_eval.update(uids)
            for uids in self.pending_uids_to_eval.values():
                all_pending_uids_to_eval.update(uids)

            # Reduce down to top models that are not in any competition yet.
            uids_to_add = top_miner_uids - all_uids_to_eval - all_pending_uids_to_eval

        for uid in uids_to_add:
            # Check when we last evaluated this model.
            hotkey = metagraph.hotkeys[uid]
            eval_history = self.model_tracker.get_eval_results_for_miner_hotkey(hotkey)
            last_eval_block = eval_history[-1].block if eval_history else 0
            curr_block = metagraph.block.item()
            if curr_block - last_eval_block >= constants.model_retry_cadence:
                try:
                    # It's been long enough - redownload this model and schedule it for eval.
                    # This still respects the eval block delay so that previously top uids can't bypass it.
                    try:
                        should_retry = asyncio.run(
                            self.model_updater.sync_model(
                                hotkey=hotkey,
                                curr_block=curr_block,
                                schedule_by_block=constants.COMPETITION_SCHEDULE_BY_BLOCK,
                                force=True,
                            )
                        )
                    except MinerMisconfiguredError as e:
                        self.model_tracker.on_model_evaluated(
                            hotkey,
                            EvalResult(
                                block=curr_block,
                                score=math.inf,
                                # We don't care about the winning model for this check since we just need to log the model eval failure.
                                winning_model_block=0,
                                winning_model_score=0,
                            ),
                        )
                        raise e

                    if not should_retry:
                        continue

                    # Since this is a top model (as determined by other valis),
                    # we don't worry if self.pending_uids is already "full". At most
                    # there can be 10 * comps top models that we'd add here and that would be
                    # a wildy exceptional case. It would require every vali to have a
                    # different top model.
                    # Validators should only have ~1 winner per competition and we only check bigger valis
                    # so there should not be many simultaneous top models not already being evaluated.
                    top_model_metadata = (
                        self.model_tracker.get_model_metadata_for_miner_hotkey(hotkey)
                    )
                    if top_model_metadata is not None:
                        bt.logging.trace(
                            f"Shortcutting to top model or retrying evaluation for previously discarded top model with incentive for UID={uid}"
                        )
                        with self.pending_uids_to_eval_lock:
                            self.pending_uids_to_eval[
                                top_model_metadata.id.competition_id
                            ].add(uid)
                    else:
                        bt.logging.warning(
                            f"Failed to find metadata for uid {uid} with hotkey {hotkey}"
                        )

                except Exception:
                    bt.logging.debug(
                        f"Failure in update loop for UID={uid} during top model check. {traceback.format_exc()}"
                    )

    def clean_models(self):
        """Cleans up models that are no longer referenced."""

        # Delay the clean-up thread until the update loop has had time to run one full pass after an upgrade.
        # This helps prevent unnecessarily deleting a model which is on disk, but hasn't yet been re-added to the
        # model tracker by the update loop.
        time.sleep(dt.timedelta(hours=1).total_seconds())

        # The below loop checks to clear out all models in local storage that are no longer referenced.
        while not self.stop_event.is_set():
            try:
                bt.logging.trace("Starting cleanup of stale models.")

                # Get a mapping of all hotkeys to model ids.
                hotkey_to_model_metadata = (
                    self.model_tracker.get_miner_hotkey_to_model_metadata_dict()
                )
                hotkey_to_model_id = {
                    hotkey: metadata.id
                    for hotkey, metadata in hotkey_to_model_metadata.items()
                }

                # Find all hotkeys that are currently being evaluated or pending eval.
                uids_to_keep = set()
                with self.pending_uids_to_eval_lock:
                    for pending_uids in self.pending_uids_to_eval.values():
                        uids_to_keep.update(pending_uids)
                    for eval_uids in self.uids_to_eval.values():
                        uids_to_keep.update(eval_uids)

                hotkeys_to_keep = set()
                with self.metagraph_lock:
                    for uid in uids_to_keep:
                        hotkeys_to_keep.add(self.metagraph.hotkeys[uid])

                # Only keep those hotkeys.
                evaluated_hotkeys_to_model_id = {
                    hotkey: model_id
                    for hotkey, model_id in hotkey_to_model_id.items()
                    if hotkey in hotkeys_to_keep
                }

                self.local_store.delete_unreferenced_models(
                    valid_models_by_hotkey=evaluated_hotkeys_to_model_id,
                    grace_period_seconds=300,
                )
            except Exception as e:
                bt.logging.error(f"Error in clean loop: {e}")

            # Only check every 5 minutes.
            time.sleep(dt.timedelta(minutes=5).total_seconds())

        bt.logging.info("Exiting clean models loop.")

    async def try_set_weights(self, ttl: int):
        """Sets the weights on the chain with ttl, without raising exceptions if it times out."""

        async def _try_set_weights():
            with self.metagraph_lock:
                uids = self.metagraph.uids
                cur_block = self.metagraph.block.item()
            try:
                self.weights.nan_to_num(0.0)
                self.subtensor.set_weights(
                    netuid=self.config.netuid,
                    wallet=self.wallet,
                    uids=uids,
                    weights=self.weights,
                    wait_for_inclusion=False,
                    version_key=constants.weights_version_key,
                )
                # We only update the last epoch when we successfully set weights.
                self.last_epoch = cur_block
            except:
                bt.logging.warning("Failed to set weights. Trying again later.")

            ws, ui = self.weights.topk(len(self.weights))
            table = Table(title="All Weights")
            table.add_column("uid", justify="right", style="cyan", no_wrap=True)
            table.add_column("weight", style="magenta")
            for index, weight in list(zip(ui.tolist(), ws.tolist())):
                table.add_row(str(index), str(round(weight, 4)))
            console = Console()
            console.print(table)

        try:
            bt.logging.debug(f"Setting weights.")
            await asyncio.wait_for(_try_set_weights(), ttl)
            bt.logging.debug(f"Finished setting weights.")
        except asyncio.TimeoutError:
            bt.logging.error(f"Failed to set weights after {ttl} seconds")

    async def try_sync_metagraph(self, ttl: int):
        """Syncs the metagraph with ttl in a background process, without raising exceptions if it times out."""

        def sync_metagraph(endpoint):
            metagraph = bt.subtensor(endpoint).metagraph(self.config.netuid, lite=False)
            metagraph.save()

        process = multiprocessing.Process(
            target=sync_metagraph, args=(self.subtensor.chain_endpoint,)
        )
        process.start()
        process.join(timeout=ttl)
        if process.is_alive():
            process.terminate()
            process.join()
            bt.logging.error(f"Failed to sync metagraph after {ttl} seconds")
            return

        bt.logging.info("Synced metagraph")
        with self.metagraph_lock:
            self.metagraph.load()
            self.miner_iterator.set_miner_uids(self.metagraph.uids.tolist())
            self.model_tracker.on_hotkeys_updated(set(self.metagraph.hotkeys))

    async def try_run_step(self, ttl: int):
        """Runs a step with ttl in a background process, without raising exceptions if it times out."""

        async def _try_run_step():
            await self.run_step()

        try:
            bt.logging.trace("Running step.")
            await asyncio.wait_for(_try_run_step(), ttl)
            bt.logging.trace("Finished running step.")
        except asyncio.TimeoutError:
            bt.logging.error(f"Failed to run step after {ttl} seconds")

    async def run_step(self):
        """
        Executes a step in the evaluation process of models. This function performs several key tasks:
            1. Identifies valid models for evaluation (top 30 from last run + newly updated models).
            2. Generates random pages for evaluation and prepares batches for each page from the dataset.
            3. Computes the scoring for each model based on the losses incurred on the evaluation batches.
            4. Calculates wins and win rates for each model to determine their performance relative to others.
            5. Updates the weights of each model based on their performance and applies a softmax normalization.
            6. Implements a blacklist mechanism to remove underperforming models from the evaluation set.
            7. Logs all relevant data for the step, including model IDs, pages, batches, wins, win rates, and losses.
        """

        # Take the current block.
        # Note from Finetuning repo:
        # block on the metagraph only updates on sync operations.
        # Therefore validators may not start evaluating on a new competition schedule immediately.
        with self.metagraph_lock:
            cur_block = self.metagraph.block.item()

        # Get the competition schedule for the current block.
        # This is a list of competitions
        competition_schedule: typing.List[Competition] = (
            competition_utils.get_competition_schedule_for_block(
                block=cur_block,
                schedule_by_block=constants.COMPETITION_SCHEDULE_BY_BLOCK,
            )
        )

        # Every validator step should pick a single competition in a round-robin fashion
        competition = competition_schedule[self.global_step % len(competition_schedule)]
        bt.logging.info("Starting evaluation for competition: " + str(competition.id))

        # Add uids with newly updated models to the upcoming batch of evaluations.
        with self.pending_uids_to_eval_lock:
            self.uids_to_eval[competition.id].update(
                self.pending_uids_to_eval[competition.id]
            )
            self.pending_uids_to_eval[competition.id].clear()

        # Pull relevant uids for step. If they aren't found in the model tracker on eval they will be skipped.
        uids = list(self.uids_to_eval[competition.id])

        if not uids:
            bt.logging.debug(f"No uids to eval for competition {competition.id}.")
            # Check if no competitions have uids, if so wait 5 minutes to download.
            pending_uid_count, current_uid_count = (
                self.get_pending_and_current_uid_counts()
            )
            if pending_uid_count + current_uid_count == 0:
                bt.logging.debug(
                    "No uids to eval for any competition. Waiting 5 minutes to download models."
                )
                time.sleep(300)
            return

        uid_to_state = defaultdict(PerUIDEvalState)

        bt.logging.trace(f"Current block: {cur_block}")

        # Get the dataloader for this competition
        SubsetDataLoader = constants.DATASET_BY_COMPETITION_ID[competition.id]
        bt.logging.trace(f"Dataset in use: {SubsetDataLoader.name}.")

        # Get the tokenizer
        tokenizer = pt.model.load_tokenizer(
            competition.constraints, cache_dir=self.config.model_dir
        )

        if cur_block >= constants.sample_unpack_block:
            pack_samples = False
            pages_per_eval = constants.pages_per_eval_unpack
        else:
            pack_samples = True
            pages_per_eval = constants.pages_per_eval_pack

        # If the option is set in the config, override
        pages_per_eval = (
            self.config.pages_per_eval
            if self.config.pages_per_eval is not None
            else pages_per_eval
        )

        bt.logging.debug(f"Sample packing is set to: {pack_samples}.")
        bt.logging.debug(f"Number of pages per evaluation step is: {pages_per_eval}")

        dataloader = SubsetDataLoader(
            batch_size=constants.batch_size,
            sequence_length=competition.constraints.sequence_length,
            num_pages=pages_per_eval,
            tokenizer=tokenizer,
            pack_samples=pack_samples,
        )

        batches = list(dataloader)
        bt.logging.debug(f"Number of validation batches is {len(batches)}")
        bt.logging.debug(f"Batch size is {len(batches[0])}")

        # This is useful for logging to wandb
        pages = dataloader.get_page_names()

        # Prepare evaluation.
        kwargs = competition.constraints.kwargs.copy()
        kwargs["use_cache"] = True

        bt.logging.debug(f"Competition {competition.id} | Computing losses on {uids}")
        bt.logging.debug(f"Pages used are {pages}")

        load_model_perf = PerfMonitor("Eval: Load model")
        compute_loss_perf = PerfMonitor("Eval: Compute loss")

        for uid_i in uids:
            # This variable should be overwritten below if the model has metadata.
            losses: typing.List[float] = [math.inf for _ in range(len(batches))]

            bt.logging.trace(f"Getting metadata for uid: {uid_i}.")

            # Check that the model is in the tracker.
            with self.metagraph_lock:
                hotkey = self.metagraph.hotkeys[uid_i]
                uid_to_state[uid_i].hotkey = hotkey

            model_i_metadata = self.model_tracker.get_model_metadata_for_miner_hotkey(
                hotkey
            )

            if (
                model_i_metadata is not None
                and model_i_metadata.id.competition_id == competition.id
            ):
                try:
                    bt.logging.info(
                        f"Evaluating uid: {uid_i} / hotkey: {hotkey} with metadata: {model_i_metadata} and hf_url: {model_utils.get_hf_url(model_i_metadata)}."
                    )

                    # Update the block this uid last updated their model.
                    uid_to_state[uid_i].block = model_i_metadata.block
                    # Update the hf repo for this model.
                    uid_to_state[uid_i].repo_name = model_utils.get_hf_repo_name(
                        model_i_metadata
                    )

                    # Get the model locally and evaluate its loss.
                    model_i = None
                    with load_model_perf.sample():
                        model_i = self.local_store.retrieve_model(
                            hotkey, model_i_metadata.id, kwargs
                        )

                    with compute_loss_perf.sample():
                        # Run each computation in a subprocess so that the GPU is reset between each model.
                        losses = utils.run_in_subprocess(
                            functools.partial(
                                pt.validation.compute_losses,
                                model_i.pt_model,
                                batches,
                                self.config.device,
                                tokenizer.eos_token_id,
                                pack_samples,
                            ),
                            ttl=400,
                            mode="spawn",
                        )

                    del model_i
                except Exception as e:
                    bt.logging.error(
                        f"Error in eval loop: {e}. Setting losses for uid: {uid_i} to infinity."
                    )
            else:
                bt.logging.debug(
                    f"Unable to load the model for {uid_i} or it belongs to another competition. Setting loss to inifinity for this competition."
                )

            uid_to_state[uid_i].losses = losses
            average_model_loss = sum(losses) / len(losses)
            bt.logging.trace(
                f"Computed model losses for uid:{uid_i} with average loss: {average_model_loss}"
            )

        # Compute wins and win rates per uid.
        losses_per_uid = {uid: state.losses for uid, state in uid_to_state.items()}
        uid_to_block = {uid: state.block for uid, state in uid_to_state.items()}
        wins, win_rate = pt.validation.compute_wins(
            uids, losses_per_uid, batches, uid_to_block, constants.timestamp_epsilon
        )

        top_uid = max(win_rate, key=win_rate.get)
        self._record_eval_results(top_uid, cur_block, uid_to_state)

        # Compute softmaxed weights based on win rate.
        model_weights = torch.tensor(
            [win_rate[uid] for uid in uids], dtype=torch.float32
        )
        step_weights = torch.softmax(model_weights / constants.temperature, dim=0)

        # If we are running the epsilon experiment for competition 7B then also try the experiment epsilon.
        if (
            competition.id == CompetitionId.B7_MODEL
            and cur_block >= constants.timestamp_epsilon_experiment_start_block
            and cur_block < constants.timestamp_epsilon_experiment_end_block
        ):
            wins_epsilon_experiment, win_rate_epsilon_experiment = (
                pt.validation.compute_wins(
                    uids,
                    losses_per_uid,
                    batches,
                    uid_to_block,
                    constants.timestamp_epsilon_experiment,
                )
            )

            # Compute softmaxed weights based on win rate.
            model_weights_epsilon_experiment = torch.tensor(
                [win_rate_epsilon_experiment[uid] for uid in uids], dtype=torch.float32
            )
            step_weights_epsilon_experiment = torch.softmax(
                model_weights_epsilon_experiment / constants.temperature, dim=0
            )

            # Overwrite step weights using a ratio between regular and experiment model weights.
            # We do this after the original softmax and temperature division so we still get two distinct '1st places'.
            regular_weight = 1 - constants.timestamp_epsilon_experiment_weight_percent
            experiment_weight = constants.timestamp_epsilon_experiment_weight_percent
            step_weights = (
                step_weights * regular_weight
                + step_weights_epsilon_experiment * experiment_weight
            )

            # Since we have different win rates for this experimental competition, we need to log it separately.
            # Update the uids to competition ids map to replace B7_MODEL with B7_MODEL_LOWER_EPSILON for logging.
            # Note that mapping uids to competition ids uses raw ints from the metadata.
            # Competition Names could be used with handling in the conversion and a larger table column.
            uids_to_competition_ids_epsilon_experiment = {
                k: (
                    CompetitionId.B7_MODEL_LOWER_EPSILON.value
                    if v == CompetitionId.B7_MODEL
                    else v
                )
                for k, v in self._get_uids_to_competition_ids().items()
            }

            bt.logging.info(
                "Logging step for Epsilon Experiment. Weights are not final."
            )
            self.log_step(
                CompetitionId.B7_MODEL_LOWER_EPSILON,
                uids,
                uid_to_state,
                uids_to_competition_ids_epsilon_experiment,
                pages,
                model_weights_epsilon_experiment,
                wins_epsilon_experiment,
                win_rate_epsilon_experiment,
                load_model_perf,
                compute_loss_perf,
            )

        # Fill in metagraph sized tensor with the step weights of the evaluated models.
        with self.metagraph_lock:
            competition_weights = torch.zeros_like(self.metagraph.S)

        for i, uid_i in enumerate(uids):
            competition_weights[uid_i] = step_weights[i]

        # Record weights for the current competition.
        self.competition_tracker.record_competition_weights(
            competition.id, competition_weights
        )

        # Get ids for all competitions in the schedule.
        active_competition_ids = set([comp.id for comp in competition_schedule])
        # Align competition_tracker to only track active competitions.
        self.competition_tracker.reset_competitions(active_competition_ids)
        # Update self.weights to the merged values across active competitions.
        self.weights = self.competition_tracker.get_subnet_weights(competition_schedule)

        # Prioritize models for keeping up to the sample_min for the next eval loop.
        # If the model has any significant weight, prioritize by weight with greater weights being kept first.
        # Then for the unweighted models, prioritize by win_rate.
        # Use the competition weights from the tracker which also handles moving averages.
        tracker_competition_weights = self.competition_tracker.get_competition_weights(
            competition.id
        )
        model_prioritization = {
            uid: (
                # Add 1 to ensure it is always greater than a win rate.
                1 + tracker_competition_weights[uid].item()
                if tracker_competition_weights[uid].item() >= 0.001
                else wr
            )
            for uid, wr in win_rate.items()
        }

        with self.pending_uids_to_eval_lock:
            self.uids_to_eval[competition.id] = set(
                sorted(
                    model_prioritization, key=model_prioritization.get, reverse=True
                )[: self.config.sample_min]
            )

        # Save state
        self.save_state()

        # Log the performance of the eval loop.
        bt.logging.debug(load_model_perf.summary_str())
        bt.logging.debug(compute_loss_perf.summary_str())

        # Log to screen and wandb.
        self.log_step(
            competition.id,
            uids,
            uid_to_state,
            self._get_uids_to_competition_ids(),
            pages,
            model_weights,
            wins,
            win_rate,
            load_model_perf,
            compute_loss_perf,
        )

        # Increment the number of completed run steps by 1
        self.run_step_count += 1

    def _record_eval_results(
        self,
        top_uid: int,
        curr_block: int,
        uid_to_state: typing.Dict[int, PerUIDEvalState],
    ) -> None:
        """Records the results of the evaluation step to the model tracker.

        Args:
            top_uid (int): The uid of the model with the higest win rate.
            curr_block (int): The current block.
            uid_to_state (typing.Dict[int, PerUIDEvalState]): A dictionary mapping uids to their eval state.
        """
        top_model_loss = self._compute_avg_loss(uid_to_state[top_uid].losses)
        for _, state in uid_to_state.items():
            self.model_tracker.on_model_evaluated(
                state.hotkey,
                EvalResult(
                    block=curr_block,
                    score=self._compute_avg_loss(state.losses),
                    winning_model_block=uid_to_state[top_uid].block,
                    winning_model_score=top_model_loss,
                ),
            )

    def _compute_avg_loss(self, losses: typing.List[float]) -> float:
        """Safely computes the average loss from a list of losses.

        Args:
            losses (typing.List[float]): A list of losses.

        Returns:
            float: The average loss.
        """
        return sum(losses) / len(losses) if losses else math.inf

    def log_step(
        self,
        competition_id: CompetitionId,
        uids: typing.List[int],
        uid_to_state: typing.Dict[int, PerUIDEvalState],
        uid_to_competition_id: typing.Dict[int, typing.Optional[int]],
        pages: typing.List[str],
        model_weights: typing.List[float],
        wins: typing.Dict[int, int],
        win_rate: typing.Dict[int, float],
        load_model_perf: PerfMonitor,
        compute_loss_perf: PerfMonitor,
    ):
        """Logs the results of the step to the console and wandb (if enabled)."""
        # Build step log
        step_log = {
            "timestamp": time.time(),
            "competition_id": competition_id,
            "pages": pages,
            "uids": uids,
            "uid_data": {},
        }

        # The sub-competition weights
        sub_competition_weights = torch.softmax(
            model_weights / constants.temperature, dim=0
        )

        for idx, uid in enumerate(uids):
            step_log["uid_data"][str(uid)] = {
                "uid": uid,
                "block": uid_to_state[uid].block,
                "hf": uid_to_state[uid].repo_name,
                "competition_id": uid_to_competition_id[uid],
                "average_loss": self._compute_avg_loss(uid_to_state[uid].losses),
                "win_rate": win_rate[uid],
                "win_total": wins[uid],
                "weight": self.weights[uid].item(),
                "norm_weight": sub_competition_weights[idx].item(),
            }
        table = Table(title="Step", expand=True)
        table.add_column("uid", justify="right", style="cyan", no_wrap=True)
        table.add_column("hf", style="magenta", overflow="fold")
        table.add_column("average_loss", style="magenta", overflow="fold")
        table.add_column("win_rate", style="magenta", overflow="fold")
        table.add_column("win_total", style="magenta", overflow="fold")
        table.add_column("total_weight", style="magenta", overflow="fold")
        table.add_column("comp_weight", style="magenta", overflow="fold")
        table.add_column("block", style="magenta", overflow="fold")
        table.add_column("comp", style="magenta", overflow="fold")
        for idx, uid in enumerate(uids):
            try:
                table.add_row(
                    str(uid),
                    str(step_log["uid_data"][str(uid)]["hf"]),
                    str(round(step_log["uid_data"][str(uid)]["average_loss"], 4)),
                    str(round(step_log["uid_data"][str(uid)]["win_rate"], 4)),
                    str(step_log["uid_data"][str(uid)]["win_total"]),
                    str(round(self.weights[uid].item(), 4)),
                    str(round(sub_competition_weights[idx].item(), 4)),
                    str(step_log["uid_data"][str(uid)]["block"]),
                    str(step_log["uid_data"][str(uid)]["competition_id"]),
                )
            except:
                pass
        console = Console()
        console.print(table)

        ws, ui = self.weights.topk(len(self.weights))
        table = Table(title="Weights > 0.001")
        table.add_column("uid", justify="right", style="cyan", no_wrap=True)
        table.add_column("weight", style="magenta")
        for index, weight in list(zip(ui.tolist(), ws.tolist())):
            if weight > 0.001:
                table.add_row(
                    str(index),
                    str(round(weight, 4)),
                )
        console = Console()
        console.print(table)

        # Sink step log.
        bt.logging.trace(f"Step results: {step_log}")

        if self.config.wandb.on and not self.config.offline:
            # If we have already completed X steps then we will complete the current wandb run and make a new one.
            if (
                self.run_step_count
                and self.run_step_count % constants.MAX_RUN_STEPS_PER_WANDB_RUN == 0
            ):
                bt.logging.trace(
                    f"Validator has completed {self.run_step_count} run steps. Creating a new wandb run."
                )
                self.wandb_run.finish()
                self._new_wandb_run()

            original_format_json = json.dumps(step_log)
            uids = step_log["uids"]
            uid_data = step_log["uid_data"]

            # Create a new dictionary with the required format
            with self.metagraph_lock:
                block = self.metagraph.block.item()
            graphed_data = {
                "time": time.time(),
                "step_competition_id": competition_id,
                "block": block,
                "uid_data": {
                    str(uid): uid_data[str(uid)]["average_loss"] for uid in uids
                },
                "win_rate_data": {
                    str(uid): uid_data[str(uid)]["win_rate"] for uid in uids
                },
                "win_total_data": {
                    str(uid): uid_data[str(uid)]["win_total"] for uid in uids
                },
                "weight_data": {str(uid): self.weights[uid].item() for uid in uids},
                "competition_weight_data": {
                    str(uid): sub_competition_weights[i].item()
                    for i, uid in enumerate(uids)
                },
                "competition_id": {
                    str(uid): uid_to_competition_id[uid]
                    for uid in uids
                    if uid_to_competition_id[uid] is not None
                },
                "load_model_perf": {
                    "min": load_model_perf.min(),
                    "median": load_model_perf.median(),
                    "max": load_model_perf.max(),
                    "P90": load_model_perf.percentile(90),
                },
                "compute_model_perf": {
                    "min": compute_loss_perf.min(),
                    "median": compute_loss_perf.median(),
                    "max": compute_loss_perf.max(),
                    "P90": compute_loss_perf.percentile(90),
                },
            }
            bt.logging.trace("Logging to Wandb")
            self.wandb_run.log(
                {**graphed_data, "original_format_json": original_format_json},
                step=self.last_wandb_step,
            )

            self.last_wandb_step += 1

    def _get_uids_to_competition_ids(
        self,
    ) -> typing.Dict[int, typing.Optional[int]]:
        """Returns a mapping of uids to competition id ints, based on the validator's current state"""
        hotkey_to_metadata = (
            self.model_tracker.get_miner_hotkey_to_model_metadata_dict()
        )
        with self.metagraph_lock:
            uids_to_competition_ids = {}
            # Check all uids currently registered as we default to None if they don't have metadata.
            for uid in range(len(self.metagraph.uids)):
                hotkey = self.metagraph.hotkeys[uid]
                metadata = hotkey_to_metadata.get(hotkey, None)
                uids_to_competition_ids[uid] = (
                    metadata.id.competition_id if metadata else None
                )

            return uids_to_competition_ids

    async def run(self):
        """Runs the validator loop, which continuously evaluates models and sets weights."""
        while True:
            try:

                while (
                    self.metagraph.block.item() - self.last_epoch
                ) < self.config.blocks_per_epoch:
                    await self.try_run_step(ttl=60 * 20)
                    await self.try_sync_metagraph(ttl=60)
                    self.save_state()
                    bt.logging.debug(
                        f"{self.metagraph.block.item() - self.last_epoch } / {self.config.blocks_per_epoch} blocks until next epoch."
                    )
                    self.global_step += 1

                if not self.config.dont_set_weights and not self.config.offline:
                    await self.try_set_weights(ttl=60)
                self.last_epoch = self.metagraph.block.item()
                self.epoch_step += 1

            except KeyboardInterrupt:
                bt.logging.info(
                    "KeyboardInterrupt caught, gracefully closing the wandb run..."
                )
                if self.wandb_run:
                    self.wandb_run.finish()
                exit()

            except Exception as e:
                bt.logging.error(
                    f"Error in validator loop \n {e} \n {traceback.format_exc()}"
                )


if __name__ == "__main__":
    asyncio.run(Validator().run())<|MERGE_RESOLUTION|>--- conflicted
+++ resolved
@@ -33,10 +33,6 @@
 from collections import defaultdict
 
 import bittensor as bt
-<<<<<<< HEAD
-=======
-from numpy import block
->>>>>>> 148d89d3
 import torch
 import wandb
 from huggingface_hub.utils import RepositoryNotFoundError
@@ -63,20 +59,13 @@
 from taoverse.utilities.perf_monitor import PerfMonitor
 
 import constants
-<<<<<<< HEAD
-import pretrain as pt
-from competitions.data import CompetitionId
-from neurons import config
-=======
 from model.retry import should_retry_model
 import pretrain as pt
 from competitions.data import CompetitionId
 from neurons import config
-from utilities.miner_iterator import MinerIterator
 
 os.environ["TOKENIZERS_PARALLELISM"] = "true"
 
->>>>>>> 148d89d3
 
 @dataclasses.dataclass
 class PerUIDEvalState:
