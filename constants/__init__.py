--- conflicted
+++ resolved
@@ -97,7 +97,6 @@
 # validators number of pages to eval over miners on each step.
 n_eval_pages = 24
 # validator eval batch size.
-<<<<<<< HEAD
 batch_size = 1
 # validator eval batch min to keep for next loop.
 sample_min = 6
@@ -105,20 +104,5 @@
 sample_max = 14
 # validator incentive threshold to prioritize updates. All incentives add up to 1.
 update_priority_incentive_threshold = 0.01
-# validator eval sequence length.
-sequence_length = 1024
 # time required between updates to the chain
-chain_update_cadence = dt.timedelta(minutes=20)
-# List of allowed model types.
-allowed_model_types = {
-    GPT2LMHeadModel,
-    MistralForCausalLM,
-    LlamaForCausalLM,
-    BartForCausalLM,
-    FalconForCausalLM,
-    GPTNeoXForCausalLM,
-    GPTJForCausalLM,
-}
-=======
-batch_size = 1
->>>>>>> 7ae6d0cb
+chain_update_cadence = dt.timedelta(minutes=20)